--- conflicted
+++ resolved
@@ -28,13 +28,6 @@
 
 	DescribeTable("sync secrets",
 		framework.TableFunc(f,
-<<<<<<< HEAD
-			newVaultProvider(f, "http://vault.default:8200", "root")),
-		Entry(common.JSONDataFromSync(f)),
-		Entry(common.JSONDataWithProperty(f)),
-		Entry(common.JSONDataWithTemplate(f)),
-		Entry(common.DataPropertyDockerconfigJSON(f)),
-=======
 			newVaultProvider(f)),
 		// uses token auth
 		compose("with token auth", f, common.JSONDataFromSync, useTokenAuth),
@@ -66,7 +59,6 @@
 		compose("with kubernetes provider", f, common.JSONDataWithProperty, useKubernetesProvider),
 		compose("with kubernetes provider", f, common.JSONDataWithTemplate, useKubernetesProvider),
 		compose("with kubernetes provider", f, common.DataPropertyDockerconfigJSON, useKubernetesProvider),
->>>>>>> 328cf881
 	)
 })
 
